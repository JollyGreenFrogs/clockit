--- conflicted
+++ resolved
@@ -5,24 +5,13 @@
 import threading
 import urllib.parse
 import webbrowser
-<<<<<<< HEAD
 from datetime import date, datetime
-=======
-import urllib.parse
-import re
-from datetime import datetime, date
-from typing import List, Dict, Optional
->>>>>>> 8b9ca9d6
 from pathlib import Path
 from typing import Dict, List, Optional
 
 from fastapi import Depends, FastAPI, HTTPException, Request
 from fastapi.middleware.cors import CORSMiddleware
 from fastapi.responses import JSONResponse
-<<<<<<< HEAD
-=======
-from pathlib import Path
->>>>>>> 8b9ca9d6
 from pydantic import BaseModel, validator
 
 # Handle imports that work from both project root and src directory
@@ -247,40 +236,23 @@
     try:
         # The TaskCreate model validation will automatically check for problematic characters
         # If validation fails, Pydantic will raise a validation error
-<<<<<<< HEAD
-
-=======
-        
->>>>>>> 8b9ca9d6
+
         # Use task manager to create task with user context
         success = task_manager.create_task_for_user(
             name=task.name,
             user_id=str(current_user.id),
             description=task.description or "",
-<<<<<<< HEAD
             category=getattr(task, "category", ""),
             task_type=getattr(task, "task_type", ""),
             priority=getattr(task, "priority", ""),
             hourly_rate=getattr(task, "hourly_rate", None),
         )
 
-=======
-            category=getattr(task, 'category', ''),
-            task_type=getattr(task, 'task_type', ''),
-            priority=getattr(task, 'priority', ''),
-            hourly_rate=getattr(task, 'hourly_rate', None)
-        )
-        
->>>>>>> 8b9ca9d6
         if success:
             return {"message": "Task created successfully", "task_name": task.name}
         else:
             raise HTTPException(status_code=500, detail="Failed to create task")
-<<<<<<< HEAD
-
-=======
-            
->>>>>>> 8b9ca9d6
+
     except ValueError as e:
         # Handle validation errors from Pydantic
         raise HTTPException(status_code=400, detail=str(e))
@@ -290,7 +262,6 @@
 
 
 @app.post("/tasks/{task_id}/time")
-<<<<<<< HEAD
 async def add_time_entry(
     task_id: int, time_entry: TimeEntry, current_user: User = Depends(get_current_user)
 ):
@@ -298,19 +269,11 @@
     try:
         logger.info(f"Adding time entry for task ID: {task_id}")
 
-=======
-async def add_time_entry(task_id: int, time_entry: TimeEntry, current_user: User = Depends(get_current_user)):
-    """Add time entry to existing task by ID for authenticated user"""
-    try:
-        logger.info(f"Adding time entry for task ID: {task_id}")
-        
->>>>>>> 8b9ca9d6
         success = task_manager.add_time_entry_by_id(
             task_id=task_id,
             duration=time_entry.hours,
             description=time_entry.description or "",
             date=time_entry.date,
-<<<<<<< HEAD
             user_id=str(current_user.id),
         )
 
@@ -328,46 +291,25 @@
                 status_code=404,
                 detail=f"Task ID {task_id} not found or failed to add time entry",
             )
-=======
-            user_id=str(current_user.id)
-        )
-        
-        if success:
-            # Get task details for response
-            task = task_manager.get_task_by_id(task_id, str(current_user.id))
-            task_name = task['name'] if task else f"Task ID {task_id}"
-            return {"message": "Time entry added successfully", "task_name": task_name, "task_id": task_id}
-        else:
-            raise HTTPException(status_code=404, detail=f"Task ID {task_id} not found or failed to add time entry")
->>>>>>> 8b9ca9d6
     except HTTPException:
         raise
     except Exception as e:
         logger.exception("Error adding time entry: %s", e)
-<<<<<<< HEAD
         raise HTTPException(
             status_code=500, detail=f"Failed to add time entry: {str(e)}"
         )
 
-=======
-        raise HTTPException(status_code=500, detail=f"Failed to add time entry: {str(e)}")
->>>>>>> 8b9ca9d6
 
 @app.delete("/tasks/{task_id}")
 async def delete_task(task_id: int, current_user: User = Depends(get_current_user)):
     """Delete a task by ID for authenticated user"""
     try:
         logger.info(f"Deleting task ID: {task_id}")
-<<<<<<< HEAD
-
-=======
-        
->>>>>>> 8b9ca9d6
+
         # Get task details before deletion for response
         task = task_manager.get_task_by_id(task_id, str(current_user.id))
         if not task:
             raise HTTPException(status_code=404, detail=f"Task ID {task_id} not found")
-<<<<<<< HEAD
 
         success = task_manager.delete_task(
             task_name=task["name"], user_id=str(current_user.id)
@@ -383,27 +325,12 @@
             raise HTTPException(
                 status_code=500, detail=f"Failed to delete task ID {task_id}"
             )
-=======
-        
-        success = task_manager.delete_task(
-            task_name=task['name'],
-            user_id=str(current_user.id)
-        )
-        
-        if success:
-            return {"message": "Task deleted successfully", "task_name": task['name'], "task_id": task_id}
-        else:
-            raise HTTPException(status_code=500, detail=f"Failed to delete task ID {task_id}")
->>>>>>> 8b9ca9d6
     except HTTPException:
         raise
     except Exception as e:
         logger.exception("Error deleting task: %s", e)
         raise HTTPException(status_code=500, detail=f"Failed to delete task: {str(e)}")
-<<<<<<< HEAD
-
-=======
->>>>>>> 8b9ca9d6
+
 
 # Rate Configuration Endpoints
 @app.get("/rates")
@@ -611,23 +538,15 @@
     """Generate invoice from non-exported tasks"""
     try:
         result = invoice_manager.generate_invoice(include_exported=False)
-<<<<<<< HEAD
 
         if "error" in result:
             raise HTTPException(status_code=400, detail=result["error"])
 
-=======
-        
-        if "error" in result:
-            raise HTTPException(status_code=400, detail=result["error"])
-        
->>>>>>> 8b9ca9d6
         # Export the invoice data
         if invoice_manager.export_invoice(result):
             # Create CSV content manually since create_csv_export doesn't exist
             csv_lines = []
             csv_lines.append("Description,Hours,Rate,Amount")
-<<<<<<< HEAD
 
             for item in result.get("items", []):
                 csv_lines.append(
@@ -652,72 +571,28 @@
         else:
             raise HTTPException(status_code=500, detail="Failed to export invoice")
 
-=======
-            
-            for item in result.get("items", []):
-                csv_lines.append(f"\"{item.get('description', 'N/A')}\",{item.get('hours', 0):.2f},{item.get('rate', 0):.2f},{item.get('amount', 0):.2f}")
-            
-            csv_lines.append(f"Total,,{result.get('total_hours', 0):.2f},{result.get('total_amount', 0):.2f}")
-            csv_content = "\n".join(csv_lines)
-            
-            # Return as downloadable file
-            from fastapi.responses import Response
-            
-            filename = f"invoice-{datetime.now().strftime('%Y%m%d-%H%M%S')}.csv"
-            
-            return Response(
-                content=csv_content,
-                media_type="text/csv",
-                headers={
-                    "Content-Disposition": f"attachment; filename={filename}"
-                }
-            )
-        else:
-            raise HTTPException(status_code=500, detail="Failed to export invoice")
-            
->>>>>>> 8b9ca9d6
     except HTTPException:
         raise
     except Exception as e:
         logger.exception("Error generating invoice: %s", e)
-<<<<<<< HEAD
         raise HTTPException(
             status_code=500, detail=f"Error generating invoice: {str(e)}"
         )
 
-=======
-        raise HTTPException(status_code=500, detail=f"Error generating invoice: {str(e)}")
->>>>>>> 8b9ca9d6
 
 @app.get("/invoice/preview")
 async def preview_invoice(current_user: User = Depends(get_current_user)):
     """Preview invoice without marking tasks as exported"""
     try:
         result = invoice_manager.generate_invoice(include_exported=False)
-<<<<<<< HEAD
 
         if "error" in result:
             return {"preview": result["error"], "status": "no_data"}
 
-=======
-        
-        if "error" in result:
-            return {"preview": result["error"], "status": "no_data"}
-        
->>>>>>> 8b9ca9d6
         # Format the preview text
         preview_lines = []
         preview_lines.append("=== INVOICE PREVIEW ===")
         preview_lines.append("")
-<<<<<<< HEAD
-
-        if "items" in result:
-            preview_lines.append("ITEMS:")
-            for item in result["items"]:
-                preview_lines.append(
-                    f"• {item.get('description', 'N/A')}: {item.get('hours', 0):.2f}h @ {item.get('rate', 0):.2f}/day = {item.get('amount', 0):.2f}"
-                )
-=======
         
         if "items" in result:
             preview_lines.append("ITEMS:")
@@ -740,7 +615,6 @@
             "preview": f"Error generating preview: {str(e)}",
             "status": "error"
         }
->>>>>>> 8b9ca9d6
 
             preview_lines.append("")
             preview_lines.append(
@@ -766,34 +640,21 @@
 
         # Check database connection
         db_healthy = check_database_connection()
-<<<<<<< HEAD
-
-=======
-        
->>>>>>> 8b9ca9d6
+
         # Check if task system is loadable (basic functionality test)
         tasks_loadable = True
         try:
             # Simple test to see if we can instantiate task manager
             from business.task_manager import TaskManager
-<<<<<<< HEAD
-
-=======
->>>>>>> 8b9ca9d6
+
             tm = TaskManager()
             tasks_loadable = True
         except Exception as e:
             logger.warning(f"Task system check failed: {e}")
             tasks_loadable = False
-<<<<<<< HEAD
 
         overall_healthy = db_healthy and tasks_loadable
 
-=======
-        
-        overall_healthy = db_healthy and tasks_loadable
-        
->>>>>>> 8b9ca9d6
         return {
             "status": "healthy" if overall_healthy else "unhealthy",
             "timestamp": datetime.now().isoformat(),
@@ -801,11 +662,7 @@
             "data_directory_accessible": data_dir_accessible,
             "database_healthy": db_healthy,
             "tasks_loadable": tasks_loadable,
-<<<<<<< HEAD
             "storage_type": "postgresql",
-=======
-            "storage_type": "postgresql"
->>>>>>> 8b9ca9d6
         }
     except Exception as e:
         logger.exception("Health check failed")
